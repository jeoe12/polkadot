[package]
name = "polkadot-node-core-runtime-api"
version = "0.1.0"
authors = ["Parity Technologies <admin@parity.io>"]
edition = "2018"

[dependencies]
futures = "0.3.12"
tracing = "0.1.22"
tracing-futures = "0.2.4"
sp-api = { git = "https://github.com/paritytech/substrate", branch = "master" }
sp-core = { git = "https://github.com/paritytech/substrate", branch = "master" }
sp-consensus-babe = { git = "https://github.com/paritytech/substrate", branch = "master" }

polkadot-primitives = { path = "../../../primitives" }
polkadot-subsystem = { package = "polkadot-node-subsystem", path = "../../subsystem" }
polkadot-node-subsystem-util = { path = "../../subsystem-util" }

[dev-dependencies]
sp-core = { git = "https://github.com/paritytech/substrate", branch = "master" }
<<<<<<< HEAD
futures = { version = "0.3.8", features = ["thread-pool"] }
polkadot-node-subsystem-test-helpers = { path = "../../subsystem-test-helpers" }
polkadot-node-primitives = { path = "../../primitives" }
=======
futures = { version = "0.3.12", features = ["thread-pool"] }
polkadot-node-subsystem-test-helpers = { path = "../../subsystem-test-helpers" }
>>>>>>> 44f01a39
<|MERGE_RESOLUTION|>--- conflicted
+++ resolved
@@ -18,11 +18,6 @@
 
 [dev-dependencies]
 sp-core = { git = "https://github.com/paritytech/substrate", branch = "master" }
-<<<<<<< HEAD
-futures = { version = "0.3.8", features = ["thread-pool"] }
-polkadot-node-subsystem-test-helpers = { path = "../../subsystem-test-helpers" }
-polkadot-node-primitives = { path = "../../primitives" }
-=======
 futures = { version = "0.3.12", features = ["thread-pool"] }
 polkadot-node-subsystem-test-helpers = { path = "../../subsystem-test-helpers" }
->>>>>>> 44f01a39
+polkadot-node-primitives = { path = "../../primitives" }