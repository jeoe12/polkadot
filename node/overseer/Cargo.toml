[package]
name = "pnu-overseer"
version = "0.1.0"
authors = ["Parity Technologies <admin@parity.io>"]
edition = "2018"

[dependencies]
async-trait = "0.1.42"
client = { package = "sc-client-api", git = "https://github.com/paritytech/substrate", branch = "master" }
futures = "0.3.8"
futures-timer = "3.0.2"
oorandom = "11.1.3"
polkadot-node-primitives = { package = "polkadot-node-primitives", path = "../primitives" }
polkadot-node-subsystem-util = { path = "../subsystem-util" }
polkadot-primitives = { path = "../../primitives" }
<<<<<<< HEAD
client = { package = "sc-client-api", git = "https://github.com/paritytech/substrate", branch = "master" }
polkadot-subsystem = { package = "pnu-subsystem", path = "../subsystem" }
pnu-subsystem-util = { path = "../subsystem-util" }
pnu-primitives = { package = "pnu-primitives", path = "../primitives" }
async-trait = "0.1.42"
=======
polkadot-subsystem = { package = "polkadot-node-subsystem", path = "../subsystem" }
streamunordered = "0.5.1"
tracing = "0.1.22"
tracing-futures = "0.2.4"
>>>>>>> e9866d55

[dev-dependencies]
sp-core = { git = "https://github.com/paritytech/substrate", branch = "master" }
pnn-protocol = { path = "../network/protocol" }
futures = { version = "0.3.8", features = ["thread-pool"] }
futures-timer = "3.0.2"
femme = "2.1.1"
kv-log-macro = "1.0.7"<|MERGE_RESOLUTION|>--- conflicted
+++ resolved
@@ -10,21 +10,13 @@
 futures = "0.3.8"
 futures-timer = "3.0.2"
 oorandom = "11.1.3"
-polkadot-node-primitives = { package = "polkadot-node-primitives", path = "../primitives" }
-polkadot-node-subsystem-util = { path = "../subsystem-util" }
+pnu-primitives = { path = "../primitives" }
+pnu-subsystem-util = { path = "../subsystem-util" }
 polkadot-primitives = { path = "../../primitives" }
-<<<<<<< HEAD
-client = { package = "sc-client-api", git = "https://github.com/paritytech/substrate", branch = "master" }
 polkadot-subsystem = { package = "pnu-subsystem", path = "../subsystem" }
-pnu-subsystem-util = { path = "../subsystem-util" }
-pnu-primitives = { package = "pnu-primitives", path = "../primitives" }
-async-trait = "0.1.42"
-=======
-polkadot-subsystem = { package = "polkadot-node-subsystem", path = "../subsystem" }
 streamunordered = "0.5.1"
 tracing = "0.1.22"
 tracing-futures = "0.2.4"
->>>>>>> e9866d55
 
 [dev-dependencies]
 sp-core = { git = "https://github.com/paritytech/substrate", branch = "master" }
